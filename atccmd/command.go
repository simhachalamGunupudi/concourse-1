--- conflicted
+++ resolved
@@ -4,11 +4,8 @@
 	"crypto/rand"
 	"crypto/rsa"
 	"crypto/tls"
-<<<<<<< HEAD
+	"database/sql"
 	"encoding/json"
-=======
-	"database/sql"
->>>>>>> 8a98d826
 	"errors"
 	"fmt"
 	"io/ioutil"
