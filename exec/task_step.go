package exec

import (
	"archive/tar"
	"bytes"
	"errors"
	"fmt"
	"io"
	"os"
	"path"
	"path/filepath"
	"strings"

	"github.com/cloudfoundry-incubator/garden"
	"github.com/concourse/atc"
	"github.com/concourse/atc/worker"
	"github.com/concourse/baggageclaim"
	"github.com/pivotal-golang/lager"
)

const taskProcessPropertyName = "concourse:task-process"
const taskExitStatusPropertyName = "concourse:exit-status"

var ErrInterrupted = errors.New("interrupted")

type MissingInputsError struct {
	Inputs []string
}

func (err MissingInputsError) Error() string {
	return fmt.Sprintf("missing inputs: %s", strings.Join(err.Inputs, ", "))
}

type taskStep struct {
	logger        lager.Logger
	sourceName    SourceName
	containerID   worker.Identifier
	tags          atc.Tags
	delegate      TaskDelegate
	privileged    Privileged
	configSource  TaskConfigSource
	workerPool    worker.Client
	artifactsRoot string

	repo *SourceRepository

	container worker.Container
	process   garden.Process

	exitStatus int
}

func newTaskStep(
	logger lager.Logger,
	sourceName SourceName,
	containerID worker.Identifier,
	tags atc.Tags,
	delegate TaskDelegate,
	privileged Privileged,
	configSource TaskConfigSource,
	workerPool worker.Client,
	artifactsRoot string,
) taskStep {
	return taskStep{
		logger:        logger,
		sourceName:    sourceName,
		containerID:   containerID,
		tags:          tags,
		delegate:      delegate,
		privileged:    privileged,
		configSource:  configSource,
		workerPool:    workerPool,
		artifactsRoot: artifactsRoot,
	}
}

func (step taskStep) Using(prev Step, repo *SourceRepository) Step {
	step.repo = repo

	return failureReporter{
		Step:          &step,
		ReportFailure: step.delegate.Failed,
	}
}

func (step *taskStep) Run(signals <-chan os.Signal, ready chan<- struct{}) error {
	var err error
	var found bool

	processIO := garden.ProcessIO{
		Stdout: step.delegate.Stdout(),
		Stderr: step.delegate.Stderr(),
	}

<<<<<<< HEAD
	step.container, found, err = step.workerPool.FindContainerForIdentifier(step.containerID)
	if err == nil && found {
=======
	step.container, err = step.workerPool.FindContainerForIdentifier(step.logger, step.containerID)
	if err == nil {
		// container already exists; recover session
>>>>>>> f06b12d1

		exitStatusProp, err := step.container.Property(taskExitStatusPropertyName)
		if err == nil {
			// process already completed; recover result

			_, err = fmt.Sscanf(exitStatusProp, "%d", &step.exitStatus)
			if err != nil {
				return err
			}

			return nil
		}

		processIDProp, err := step.container.Property(taskProcessPropertyName)
		if err != nil {
			// rogue container? perhaps did not shut down cleanly.
			return err
		}

		// process still running; re-attach
		var processID uint32
		_, err = fmt.Sscanf(processIDProp, "%d", &processID)
		if err != nil {
			return err
		}

		step.process, err = step.container.Attach(processID, processIO)
		if err != nil {
			return err
		}
	} else {
		// container does not exist; new session

		config, err := step.configSource.FetchConfig(step.repo)
		if err != nil {
			return err
		}

		tags := step.mergeTags(step.tags, config.Tags)

		step.delegate.Initializing(config)

		workerSpec := worker.WorkerSpec{
			Platform: config.Platform,
			Tags:     step.tags,
		}

		chosenWorker, err := step.workerPool.Satisfying(workerSpec)
		if err != nil {
			return err
		}

		inputMounts, inputsToStream, err := step.inputsOn(config.Inputs, chosenWorker)
		if err != nil {
			return err
		}

		rootVolume, err := step.createRootVolume(chosenWorker)
		if err != nil {
			return err
		}

		step.container, err = chosenWorker.CreateContainer(
			step.logger,
			step.containerID,
			worker.TaskContainerSpec{
				Platform:   config.Platform,
				Tags:       tags,
				Image:      config.Image,
				Privileged: bool(step.privileged),
				Root:       rootVolume,
				Inputs:     inputMounts,
			},
		)
		if err != nil {
			return err
		}

		for _, mount := range inputMounts {
			// stop heartbeating ourselves now that container has picked up the
			// volumes
			mount.Volume.Release()
		}

		if rootVolume.Volume != nil {
			rootVolume.Volume.Release()
		}

		err = step.ensureBuildDirExists(step.container)
		if err != nil {
			return err
		}

		err = step.streamInputs(inputsToStream)
		if err != nil {
			return err
		}

		step.delegate.Started()

		step.process, err = step.container.Run(garden.ProcessSpec{
			Path: config.Run.Path,
			Args: config.Run.Args,
			Env:  step.envForParams(config.Params),

			Dir:  step.artifactsRoot,
			User: "root",
			TTY:  &garden.TTYSpec{},
		}, processIO)
		if err != nil {
			return err
		}

		pidValue := fmt.Sprintf("%d", step.process.ID())

		err = step.container.SetProperty(taskProcessPropertyName, pidValue)
		if err != nil {
			return err
		}
	}

	close(ready)

	waitExitStatus := make(chan int, 1)
	waitErr := make(chan error, 1)
	go func() {
		status, err := step.process.Wait()
		if err != nil {
			waitErr <- err
		} else {
			waitExitStatus <- status
		}
	}()

	select {
	case <-signals:
		step.container.Stop(false)
		return ErrInterrupted

	case status := <-waitExitStatus:
		step.repo.RegisterSource(step.sourceName, step)

		step.exitStatus = status

		step.delegate.Finished(ExitStatus(status))

		statusValue := fmt.Sprintf("%d", status)

		err := step.container.SetProperty(taskExitStatusPropertyName, statusValue)
		if err != nil {
			return err
		}

		return nil

	case err := <-waitErr:
		return err
	}
}

func (step *taskStep) Result(x interface{}) bool {
	switch v := x.(type) {
	case *Success:
		*v = step.exitStatus == 0
		return true

	case *ExitStatus:
		*v = ExitStatus(step.exitStatus)
		return true

	default:
		return false
	}
}

func (step *taskStep) Release() {
	if step.container != nil {
		step.container.Release()
	}
}

func (step *taskStep) StreamFile(source string) (io.ReadCloser, error) {
	out, err := step.container.StreamOut(garden.StreamOutSpec{
		Path: path.Join(step.artifactsRoot, source),
	})

	if err != nil {
		return nil, err
	}

	tarReader := tar.NewReader(out)

	_, err = tarReader.Next()
	if err != nil {
		return nil, FileNotFoundError{Path: source}
	}

	return fileReadCloser{
		Reader: tarReader,
		Closer: out,
	}, nil
}

func (step *taskStep) StreamTo(destination ArtifactDestination) error {
	out, err := step.container.StreamOut(garden.StreamOutSpec{
		Path: step.artifactsRoot + "/",
	})
	if err != nil {
		return err
	}

	return destination.StreamIn(".", out)
}

func (step *taskStep) VolumeOn(worker worker.Worker) (baggageclaim.Volume, bool, error) {
	return nil, false, nil
}

type inputPair struct {
	input  atc.TaskInputConfig
	source ArtifactSource
}

func (step *taskStep) createRootVolume(chosenWorker worker.Worker) (worker.VolumeMount, error) {
	vm, hasVM := chosenWorker.VolumeManager()
	if hasVM {
		rootVolume, err := vm.CreateVolume(step.logger, baggageclaim.VolumeSpec{
			Strategy:     baggageclaim.EmptyStrategy{},
			TTLInSeconds: 60 * 5,
			Privileged:   bool(step.privileged),
		})
		if err != nil {
			return worker.VolumeMount{}, err
		}

		return worker.VolumeMount{
			Volume:    rootVolume,
			MountPath: step.artifactsRoot,
		}, nil
	} else {
		return worker.VolumeMount{}, nil
	}
}

func (step *taskStep) inputsOn(inputs []atc.TaskInputConfig, chosenWorker worker.Worker) ([]worker.VolumeMount, []inputPair, error) {
	var mounts []worker.VolumeMount

	var inputPairs []inputPair

	var missingInputs []string

	for _, input := range inputs {
		source, found := step.repo.SourceFor(SourceName(input.Name))
		if !found {
			missingInputs = append(missingInputs, input.Name)
			continue
		}

		volume, existsOnWorker, err := source.VolumeOn(chosenWorker)
		if err != nil {
			return nil, nil, err
		}

		if existsOnWorker {
			mounts = append(mounts, worker.VolumeMount{
				Volume:    volume,
				MountPath: step.inputDestination(input),
			})
		} else {
			inputPairs = append(inputPairs, inputPair{
				input:  input,
				source: source,
			})
		}
	}

	if len(missingInputs) > 0 {
		return nil, nil, MissingInputsError{missingInputs}
	}

	return mounts, inputPairs, nil
}

func (step *taskStep) inputDestination(config atc.TaskInputConfig) string {
	subdir := config.Path
	if config.Path == "" {
		subdir = config.Name
	}

	return filepath.Join(step.artifactsRoot, subdir)
}

func (step *taskStep) ensureBuildDirExists(container garden.Container) error {
	emptyTar := new(bytes.Buffer)

	err := tar.NewWriter(emptyTar).Close()
	if err != nil {
		return err
	}

	err = container.StreamIn(garden.StreamInSpec{
		Path:      step.artifactsRoot,
		TarStream: emptyTar,
	})
	if err != nil {
		return err
	}

	return nil
}

func (step *taskStep) streamInputs(inputPairs []inputPair) error {
	for _, pair := range inputPairs {
		destination := newContainerDestination(
			step.artifactsRoot,
			step.container,
			pair.input,
		)

		err := pair.source.StreamTo(destination)
		if err != nil {
			return err
		}
	}

	return nil
}

func (taskStep) mergeTags(tagsOne []string, tagsTwo []string) []string {
	var ret []string

	uniq := map[string]struct{}{}

	for _, tag := range tagsOne {
		uniq[tag] = struct{}{}
	}

	for _, tag := range tagsTwo {
		uniq[tag] = struct{}{}
	}

	for tag, _ := range uniq {
		ret = append(ret, tag)
	}

	return ret
}

func (taskStep) envForParams(params map[string]string) []string {
	env := make([]string, 0, len(params))

	for k, v := range params {
		env = append(env, k+"="+v)
	}

	return env
}

type containerDestination struct {
	container     garden.Container
	inputConfig   atc.TaskInputConfig
	artifactsRoot string
}

func newContainerDestination(artifactsRoot string, container garden.Container, inputConfig atc.TaskInputConfig) *containerDestination {
	return &containerDestination{
		container:     container,
		inputConfig:   inputConfig,
		artifactsRoot: artifactsRoot,
	}
}

func (dest *containerDestination) StreamIn(dst string, src io.Reader) error {
	inputDst := dest.inputConfig.Path
	if len(inputDst) == 0 {
		inputDst = dest.inputConfig.Name
	}

	return dest.container.StreamIn(garden.StreamInSpec{
		Path:      dest.artifactsRoot + "/" + inputDst + "/" + dst,
		TarStream: src,
	})
}<|MERGE_RESOLUTION|>--- conflicted
+++ resolved
@@ -92,15 +92,8 @@
 		Stderr: step.delegate.Stderr(),
 	}
 
-<<<<<<< HEAD
-	step.container, found, err = step.workerPool.FindContainerForIdentifier(step.containerID)
+	step.container, found, err = step.workerPool.FindContainerForIdentifier(step.logger, step.containerID)
 	if err == nil && found {
-=======
-	step.container, err = step.workerPool.FindContainerForIdentifier(step.logger, step.containerID)
-	if err == nil {
-		// container already exists; recover session
->>>>>>> f06b12d1
-
 		exitStatusProp, err := step.container.Property(taskExitStatusPropertyName)
 		if err == nil {
 			// process already completed; recover result
