--- conflicted
+++ resolved
@@ -4,10 +4,12 @@
 	"encoding/json"
 	"fmt"
 	"net/http"
+	"strings"
 	"time"
 
 	"code.cloudfoundry.org/lager"
 	"github.com/concourse/atc"
+	"github.com/concourse/atc/auth"
 )
 
 const CookieName = "ATC-Authorization"
@@ -16,16 +18,10 @@
 	logger := s.logger.Session("get-auth-token")
 	logger.Debug("getting-auth-token")
 
+	authorization := r.Header.Get("Authorization")
+
+	authSegs := strings.SplitN(authorization, " ", 2)
 	var token atc.AuthToken
-<<<<<<< HEAD
-	teamName := r.FormValue(":team_name")
-	teamDB := s.teamDBFactory.GetTeamDB(teamName)
-	team, found, err := teamDB.GetTeam()
-	if err != nil {
-		logger.Error("get-team-by-name", err)
-		w.WriteHeader(http.StatusInternalServerError)
-		return
-=======
 	if strings.ToLower(authSegs[0]) == strings.ToLower(auth.TokenTypeBearer) {
 		token.Type = authSegs[0]
 		token.Value = authSegs[1]
@@ -62,32 +58,7 @@
 			Path:    "/",
 			Expires: time.Now().Add(s.expire),
 		})
->>>>>>> f1c0a815
 	}
-	if !found {
-		logger.Info("cannot-find-team-by-name", lager.Data{
-			"teamName": teamName,
-		})
-		w.WriteHeader(http.StatusUnauthorized)
-		return
-	}
-
-	tokenType, tokenValue, err := s.tokenGenerator.GenerateToken(time.Now().Add(s.expire), team.Name, team.ID, team.Admin)
-	if err != nil {
-		logger.Error("generate-token", err)
-		w.WriteHeader(http.StatusInternalServerError)
-		return
-	}
-
-	token.Type = string(tokenType)
-	token.Value = string(tokenValue)
-
-	http.SetCookie(w, &http.Cookie{
-		Name:    CookieName,
-		Value:   fmt.Sprintf("%s %s", token.Type, token.Value),
-		Path:    "/",
-		Expires: time.Now().Add(s.expire),
-	})
 
 	w.Header().Set("Content-Type", "application/json")
 	json.NewEncoder(w).Encode(token)
